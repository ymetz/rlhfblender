--- conflicted
+++ resolved
@@ -194,11 +194,7 @@
     ui_config_id = uuid.uuid4().hex[:8]
     ui_config["id"] = ui_config_id
     ui_config["created_at"] = datetime.now().strftime("%Y-%m-%d %H:%M:%S")
-<<<<<<< HEAD
     with open(os.path.join("configs/ui_configs", f"{ui_config_id}.json"), "w") as f:
-=======
-    with open(os.path.join("configs", "ui_configs", f"{ui_config_id}.json"), "w") as f:
->>>>>>> 9a4f52c1
         json.dump(ui_config, f)
     return {"message": "OK", "id": ui_config_id}
 
@@ -233,11 +229,7 @@
     backend_config_id = uuid.uuid4().hex[:8]
     backend_config["id"] = backend_config_id
     backend_config["created_at"] = datetime.now().strftime("%Y-%m-%d %H:%M:%S")
-<<<<<<< HEAD
-    with open(os.path.join("configs/backend_configs", f"{backend_config_id}.json"), "w") as f:
-=======
     with open(os.path.join("configs", "backend_configs", f"{backend_config_id}.json"), "w") as f:
->>>>>>> 9a4f52c1
         json.dump(backend_config, f)
     return {"message": "OK"}
 
@@ -274,11 +266,7 @@
         "ui_config": req.ui_config,
         "backend_config": req.backend_config,
     }
-<<<<<<< HEAD
-    with open(os.path.join("configs/setups", f"{setup_id}.json"), "w") as f:
-=======
     with open(os.path.join("configs", "setups", f"{setup_id}.json"), "w") as f:
->>>>>>> 9a4f52c1
         json.dump(setup, f)
     return {"study_code": setup_id}
 
